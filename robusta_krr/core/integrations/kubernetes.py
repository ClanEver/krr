--- conflicted
+++ resolved
@@ -4,11 +4,7 @@
 from typing import Optional, Union
 
 from kubernetes import client, config  # type: ignore
-<<<<<<< HEAD
-from kubernetes.client import ApiException  # type: ignore
-=======
 from kubernetes.client import ApiException
->>>>>>> d120a07c
 from kubernetes.client.models import (
     V1Container,
     V1DaemonSet,
